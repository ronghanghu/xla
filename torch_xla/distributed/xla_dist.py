#!/usr/bin/env python
"""Tool to distribute training on Cloud TPU Pods."""
from __future__ import division
from __future__ import print_function

import argparse
import cloud_tpu_client
import logging
import multiprocessing
import os
import re
import requests
import signal
import subprocess
import sys
import time
import threading
import torch_xla.core.xla_env_vars as xenv
from torch_xla.distributed.cluster import ClusterResolver
import torch_xla.utils.utils as xu


def concat_cmd_list(cmd_list, delimiter=' ', quote='"'):
  concat = ''
  for cmd in cmd_list:
    if re.match('^{}.*{}$'.format(quote, quote), cmd):
      token = cmd
    else:
      token = quote + cmd + quote
    if concat:
      concat += delimiter
    concat += token
  return concat


def get_metadata(key):
  return requests.get(
      'http://metadata.google.internal/computeMetadata'
      '/v1/instance/attributes/{}'.format(key),
      headers={
          'Metadata-Flavor': 'Google'
      }).text


class DistributedExecutor(object):

  SCRIPT_PATH_TMPL = '/tmp/{pid}/dist_training_ptxla_{worker}.sh'
  MESH_SERVICE_PORT = 8477  # Use single port to disallow concurrent runs
  DIST_ENV_VARS = [
      xenv.TPU_CONFIG,
      xenv.LOCAL_WORKER,
      xenv.SERVICE_ADDRESS,
      xenv.WORLD_SIZE,
      xenv.ORDINAL,
      xenv.TPU_NUM_DEVICES,
      'XLA_EMIT_STEPLOG',
  ]
  DEFAULT_CONTAINER_NAME = 'pytorchtpudistrunner'
  MAX_TPU_RETRY = 50
  HEARTBEAT_CHECK_PERIOD = 30

  def _get_logger(self):
    logger = logging.getLogger(self.__class__.__name__)
    logger.setLevel(logging.INFO)
    logger.propagate = False
    formatter = logging.Formatter(
        fmt='%(asctime)-12s %(clientip)s [%(ordinal)s] %(message)s',
        datefmt='%Y-%m-%d %H:%M:%S')
    sh = logging.StreamHandler()
    sh.setLevel(logging.INFO)
    sh.setFormatter(formatter)
    logger.addHandler(sh)
    return logger

  def _initialize(self):
    """Initializes members that need to be cleanly initialized for each run."""
    self._last_heartbeats = {
        cw.get_internal_ip(): {
            'last_time': time.time(),
            'count': 0,
        } for cw in self._cluster.get_client_workers()
    }
    self._error_queue = multiprocessing.Queue()
    self._last_heartbeat_check_time = 0

  def __init__(self,
               cluster,
               docker_container=None,
               docker_image=None,
               docker_run_flags=None,
               conda_env=None,
               env_vars=None,
               tpuvm_mode=None):
    self._cluster = cluster
    self._initialize()
    self.logger = self._get_logger()
    self.docker_container = docker_container or self.DEFAULT_CONTAINER_NAME
    self.docker_image = docker_image
    self.docker_run_flags = list(docker_run_flags) if docker_run_flags else []
    self.conda_env = conda_env
    self.env_vars = list(env_vars) if env_vars else []
    self.tpuvm_mode = tpuvm_mode

    for env_var in self.env_vars:
      if re.match(r'\w*=\w*', env_var) is None:
        raise ValueError(
            ('Environment variable to distribute ({}) should follow '
             'the form: X=Y').format(env_var))
      for dist_var in self.DIST_ENV_VARS:
        if re.match('{}=.*'.format(dist_var), env_var):
          raise ValueError(
              ('{} should not be in the training command provided as they'
               ' will interfere with the values set for distributed'
               ' training'.format(dist_var)))

  def _check_client_mesh_health(self, uneven_health_timeout,
                                even_health_timeout):
    min_delay = max(uneven_health_timeout, even_health_timeout) + 1
    count = None
    now = time.time()
    if xu.getenv_as('XLA_DEBUG_LOG_HEARTBEATS', bool, False):
      self.logger.info(
          'Worker Heartbeats: {}'.format(self._last_heartbeats),
          extra={
              'clientip': '',
              'ordinal': ''
          })

    for cw_hb in self._last_heartbeats.values():
      min_delay = min(min_delay, now - cw_hb['last_time'])
      if count is None:
        count = cw_hb['count']
      elif count >= 0 and count != cw_hb['count']:
        count = -1

    if count < 0 and min_delay > uneven_health_timeout:
      self._error_queue.put(
          RuntimeError('Client mesh is unhealthy with uneven heartbeats'))
    elif count > 0 and min_delay > even_health_timeout:
      self._error_queue.put(
          RuntimeError('Client mesh is unhealthy with even heartbeats'))

  def _stream_logs(self, process, client_worker):
    client_ip = client_worker.get_internal_ip()
    ordinal = self._cluster.get_client_workers().index(client_worker)

    def _stream_output(stream, log_fn):
      for std in iter(stream.readline, b''):
        std_line = std.decode('utf-8').rstrip('\n')
        if 'torch_xla.core.xla_model::mark_step' in std_line:
          hb_stream = self._last_heartbeats[client_ip]
          # Only single thread updates each of these, so there is no race
          hb_stream['last_time'] = time.time()
          hb_stream['count'] += 1
          continue
        log_fn(std_line, extra={'clientip': client_ip, 'ordinal': ordinal})

    stdout = threading.Thread(
        target=_stream_output,
        daemon=True,
        args=(
            process.stdout,
            self.logger.info,
        ))
    stdout.start()
    stderr = threading.Thread(
        target=_stream_output,
        daemon=True,
        args=(
            process.stderr,
            self.logger.error,
        ))
    stderr.start()
    stdout.join()
    stderr.join()

  def _is_retry(self):
    return self.trials >= 1

  def _build_scp_cmd(self, local_path, remote_path, client_worker):
    if not self._is_retry():
      return [
          'gcloud',
          '-q',
          'compute',
          'scp',
          '--internal-ip',
          '--zone={}'.format(client_worker.get_zone()),
          local_path,
          '{}:{}'.format(client_worker.get_hostname(), remote_path),
      ]
    return [
        'scp',
        '-oStrictHostKeyChecking=no',
        '-i',
        '~/.ssh/google_compute_engine',
        local_path,
        '{}@{}:{}'.format(os.getlogin(), client_worker.get_internal_ip(),
                          remote_path),
    ]

  def _build_ssh_cmd(self, remote_cmd, client_worker):
    if isinstance(remote_cmd, list):
      remote_cmd = concat_cmd_list(remote_cmd)
    if not self._is_retry():
      return [
          'gcloud',
          '-q',
          'compute',
          'ssh',
          '--internal-ip',
          '--zone={}'.format(client_worker.get_zone()),
          '{}'.format(client_worker.get_hostname()),
          '--command',
          '\'{}\''.format(remote_cmd),
      ]
    return [
        'ssh',
        '-oStrictHostKeyChecking=no',
        '-i',
        '~/.ssh/google_compute_engine',
        '{}@{}'.format(os.getlogin(), client_worker.get_internal_ip()),
        '\'{}\''.format(remote_cmd),
    ]

  def _run_remote_cmd(self, cmd, client_worker, shell=True, log=True):
    cmd = concat_cmd_list(cmd, quote='') if shell else cmd
    proc = subprocess.Popen(
        cmd, stdout=subprocess.PIPE, stderr=subprocess.PIPE, shell=shell)
    if log:
      self._stream_logs(proc, client_worker)
    proc.wait()
    if proc.returncode == 255:
      self._error_queue.put(
          RuntimeError(
              'Client mesh is unhealthy due to dead client worker: {}'.format(
                  client_worker)))
    return proc.returncode

  def _build_and_run_ssh(self, remote_cmd, client_worker, shell=True, log=True):
    cmd = self._build_ssh_cmd(remote_cmd, client_worker)
    return self._run_remote_cmd(cmd, client_worker, shell=shell, log=log)

  def _docker_run_cmd(self, cmd):
    docker_cmd = [
        'docker',
        'run',
        '--name={}'.format(self.docker_container),
        '--network=host',
    ]
    docker_cmd.extend(self.docker_run_flags)
    for env_var in self.DIST_ENV_VARS:
      docker_cmd.extend(['-e', env_var])
    for env_kv in self.env_vars:
      key = re.match(r'(\w*)=.*', env_kv)
      if key:
        docker_cmd.extend(['-e', key.group(1)])
    docker_cmd.append(self.docker_image)
    docker_cmd.extend(cmd)
    return docker_cmd

  def _tpuvm_env_vars_cmd(self, worker_idx):
    env_vars = {
        xenv.TPU_CHIPS_PER_HOST_BOUNDS: '2,2,1',
        xenv.TPUVM_MODE: 1,
        xenv.CLOUD_TPU_TASK_ID: worker_idx,
    }
    accelerator_type = self._cluster.get_service_workers()[0]._machine_type
    master_worker_network_endpoints = self._cluster.get_client_workers(
    )[0].get_internal_ip()

    accelerator_type_to_host_bounds = {
        # v2
        'v2-8': '1,1,1',
        'v2-32': '2,2,1',
        'v2-128': '4,4,1',
        'v2-256': '4,8,1',
        'v2-512': '8,8,1',
        # v3
        'v3-8': '1,1,1',
        'v3-32': '2,2,1',
        'v3-64': '2,4,1',
        'v3-128': '4,4,1',
        'v3-256': '4,8,1',
        'v3-512': '8,8,1',
        'v3-1024': '8,16,1',
        'v3-2048': '16,16,1',
    }

    env_vars[xenv.TPU_HOST_BOUNDS] = accelerator_type_to_host_bounds[
        accelerator_type]
    env_vars[xenv.TPU_MESH_CTLER_ADDR] = '{}:{}'.format(
        master_worker_network_endpoints, '8476')
    env_vars[xenv.TPU_MESH_CTLER_PORT] = 8476
    return env_vars

  def _env_vars_cmd(self, worker_idx):
    client_worker = self._cluster.get_client_workers()[worker_idx]
    worker_name = 'c_localservice' if self.tpuvm_mode else 'c_tpu_worker'
    env_vars = {
        xenv.LOCAL_WORKER:
            '{}:{}'.format(worker_name, worker_idx),
        xenv.SERVICE_ADDRESS:
            '{}:{}'.format(self._cluster.get_client_master().get_internal_ip(),
                           self.MESH_SERVICE_PORT),
        xenv.WORLD_SIZE:
            len(self._cluster.get_client_workers()),
        xenv.ORDINAL:
            worker_idx,
        xenv.TPU_NUM_DEVICES:
            8,
        'XLA_EMIT_STEPLOG':
            1,
    }
    if self.tpuvm_mode:
      env_vars.update(self._tpuvm_env_vars_cmd(worker_idx))

    # Only for master
    if client_worker == self._cluster.get_client_master():
      xrt_server_config = [
          '{worker_name};{worker_idx};{worker_ip}:{worker_port}'.format(
              worker_name=worker_name,
              worker_idx=idx,
              worker_ip=service_worker.get_internal_ip(),
              worker_port=51011
              if self.tpuvm_mode else service_worker.get_port()) for idx,
          service_worker in enumerate(self._cluster.get_service_workers())
      ]
      xrt_tpu_config = '|'.join(xrt_server_config)
      env_vars[xenv.TPU_CONFIG] = '{}'.format(xrt_tpu_config)

    export_cmd = []
    for k in env_vars:
      export_cmd.append(['export', '{}={}'.format(k, env_vars[k])])
    for kv in self.env_vars:
      export_cmd.append(['export', '{}'.format(kv)])
    return export_cmd

  def _prepare_scripts(self, cmd):
    worker_script_map = {}
    for i in range(len(self._cluster.get_client_workers())):
      script_path = self.SCRIPT_PATH_TMPL.format(pid=os.getpid(), worker=i)

      # ex. script = [['conda', 'activate', 'pytorch'], ['python', 'train.py']]
      script = []
      script.extend(self._env_vars_cmd(i))
      # Setup environment for non-interactive non-login shell over ssh
      script.append(['.', '/etc/profile'])
      script.append(
          ['source', '/home/jackcao/anaconda3/etc/profile.d/conda.sh'])
      if self.docker_image:
        script.append(self._docker_run_cmd(cmd))
      else:
        if self.conda_env:
          script.append(['conda', 'activate', self.conda_env])
        script.append(cmd)

      # ex. script_body = 'conda activate pytorch; python train.py'
      script_cmd_list = [concat_cmd_list(command) for command in script]
      script_body = concat_cmd_list(script_cmd_list, delimiter='; ')
      os.makedirs(os.path.dirname(script_path), exist_ok=True)
      with open(script_path, 'w') as f:
        f.write(script_body)
      subprocess.call(['chmod', '+x', script_path])
      worker_script_map[self._cluster.get_client_workers()[i]] = {
          'local_path':
              script_path,
          'remote_path':
              os.path.join('{}-remote'.format(os.path.dirname(script_path)),
                           os.path.basename(script_path)),
      }

    return worker_script_map

  def _scp_scripts(self, script_map):

    def _gcloud_scp(local_path, remote_path, client_worker):
      self._build_and_run_ssh(
          ['mkdir', '-p', os.path.dirname(remote_path)], client_worker)
      scp_cmd = self._build_scp_cmd(local_path, remote_path, client_worker)
      proc = subprocess.Popen(
          scp_cmd, stdout=subprocess.PIPE, stderr=subprocess.PIPE)
      self._stream_logs(proc, client_worker)

    threads = []
    for i, client_worker in enumerate(script_map):
      local_path = script_map[client_worker]['local_path']
      remote_path = script_map[client_worker]['remote_path']
      if i == 0:
        # ssh keygen single time
        _gcloud_scp(local_path, remote_path, client_worker)
        continue
      thread = threading.Thread(
          target=_gcloud_scp,
          daemon=True,
          args=(
              local_path,
              remote_path,
              client_worker,
          ))
      thread.start()
      threads.append(thread)

    for thread in threads:
      thread.join()

  def _cleanup(self, script_map):

    def _cleanup_worker(local_script, remote_script, client_worker):
      rm_tmp_dir = ['rm', '-rf', os.path.dirname(remote_script)]
      self._build_and_run_ssh(rm_tmp_dir, client_worker, log=False)
      subprocess.call(['rm', '-rf', os.path.dirname(local_script)])
      if self.docker_image:
        rm_container = ['docker', 'rm', '-f', self.docker_container]
        self._build_and_run_ssh(rm_container, client_worker, log=False)
      rm_pgroup = (
          'kill -9 -$(ps xao pid,pgid,cmd | grep "bash -c \\"{}\\""'
          r' | grep -v grep | awk "{{print \$2}}")').format(remote_script)
      self._build_and_run_ssh(rm_pgroup, client_worker, log=False)

    threads = []
    for client_worker in script_map:
      thread = threading.Thread(
          target=_cleanup_worker,
          args=(
              script_map[client_worker]['local_path'],
              script_map[client_worker]['remote_path'],
              client_worker,
          ))
      thread.start()
      threads.append(thread)

    # Cleanup states in case of restart
    self._initialize()

    for thread in threads:
      thread.join()

  def _start_run(self, script_map):

    def _run_script(script_paths, client_worker):
      script_path = script_paths['remote_path']
      exit_code = self._build_and_run_ssh([script_path], client_worker)
      if exit_code != 0:
        raise RuntimeError(
            'Remote command exitted with code: {}'.format(exit_code))

    def _regular_health_check():
      uneven_health_timeout = xu.getenv_as('XLA_UNEVEN_HEARTBEAT_TIMEOUT', int,
                                           900)
      even_health_timeout = xu.getenv_as('XLA_EVEN_HEARTBEAT_TIMEOUT', int,
                                         1800)
      while True:
        self._check_client_mesh_health(uneven_health_timeout,
                                       even_health_timeout)
        time.sleep(self.HEARTBEAT_CHECK_PERIOD)

    threading.Thread(target=_regular_health_check, daemon=True).start()
    xu.parallel_work(
        len(script_map), _run_script, script_map.values(), script_map.keys())

  def _run_cmd(self, script_map):
    try:
      self._scp_scripts(script_map)
      self._start_run(script_map)
    except KeyboardInterrupt:
      self.logger.warning(
          'Child process received Ctrl^C. Exiting...',
          extra={
              'clientip': '',
              'ordinal': ''
          })
      sys.exit(128 + signal.SIGINT)

  def run(self, cmd):
    self.trials = 0
    while self.trials <= self.MAX_TPU_RETRY:
      try:
        self.logger.info(
            'Command to distribute: {}'.format(concat_cmd_list(cmd)),
            extra={
                'clientip': '',
                'ordinal': ''
            })
        self.logger.info(
            f'Cluster configuration: {self._cluster}',
            extra={
                'clientip': '',
                'ordinal': ''
            })

        script_map = self._prepare_scripts(cmd)
        proc = multiprocessing.Process(target=self._run_cmd, args=(script_map,))
        proc.start()
        while True:
          if not proc.is_alive():
            sys.exit(proc.exitcode)
          if len(self._cluster.list_tpus_with_health(
              'UNHEALTHY_MAINTENANCE')) != 0:
            # TPU Maintenance: kill all training, wait for healthy, and restart
            break
          if not self._error_queue.empty():
            # Potential HostError on GCE VM: kill all, wait, and restart
            self.logger.warning(
                self._error_queue.get(), extra={
                    'clientip': '',
                    'ordinal': ''
                })
            break

          proc.join(10)

        # First wait for VMs to come back then cleanup all others
        self._cluster.wait_for_healthy_client(self)
        self._cleanup(script_map)
        proc.terminate()
        self._cluster.wait_for_healthy_service()
        self.trials += 1
      except KeyboardInterrupt:
        self.logger.info(
            'Cleaning up processes (takes a couple of seconds)',
            extra={
                'clientip': '',
                'ordinal': ''
            })
        self._cleanup(script_map)
        sys.exit(128 + signal.SIGINT)

    self.logger.info(
        'Max number of retries reached.', extra={
            'clientip': '',
            'ordinal': ''
        })


if __name__ == '__main__':
  parser = argparse.ArgumentParser(
      description='PyTorch on TPU distrubuted training launcher.',
      epilog=('Usage example: python -m'
              ' torch_xla.distributed.xla_dist --tpu=[TPU_NAME]'
              ' --conda-env torch-xla-nightly -- python train.py'))

  cluster_group = parser.add_argument_group('Cluster Setup')
  cluster_group.add_argument(
      '--tpu', type=str, required=True, help='Name of the Cloud TPU pod.')
  cluster_group.add_argument(
      '--vm',
      action='append',
      type=str,
      help=('List of single Compute VM instance names. '
            'If not provided we assume usage of instance groups.'))

  docker_group = parser.add_argument_group('Docker Setup')
  docker_group.add_argument(
      '--docker-container',
      default='',
      type=str,
      help='Name of docker container if running in docker.')
  docker_group.add_argument(
      '--docker-image',
      default='',
      type=str,
      help='Name of docker image if running in container.')
  docker_group.add_argument(
      '--docker-run-flag',
      action='append',
      type=str,
      help='Docker run flags to run container with (ex. --shm-size, ...).')

  conda_group = parser.add_argument_group('Conda Setup')
  conda_group.add_argument(
      '--conda-env',
      default='',
      type=str,
      help='Name of the conda environment if running with conda.')

  parser.add_argument(
      '--env',
      action='append',
      type=str,
      help='List of environment variables to distribute.')
  parser.add_argument(
      'positional',
      nargs='+',
      type=str,
      help='The python command to launch training including model parameters.')
  parser.add_argument(
      '--tpuvm-mode',
      action='store_true',
      help='Run the script under the tpuvm mode.')

  FLAGS = parser.parse_args()
  tpuvm_mode = False
  accel_type = get_metadata('accelerator-type')
  if re.match(r'v[0-9]+-[0-9]+', accel_type):
    # Only TPUVM will carry the accelerator-type metadata
    tpuvm_mode = True

  if (FLAGS.docker_container or FLAGS.docker_image or
      FLAGS.docker_run_flag) and FLAGS.conda_env:
    raise ValueError('Docker Setup arguments and Conda Setup'
                     ' arguments are mutually exclusive.')

  # Resolve VM and TPU clusters.
  cluster_resolver = ClusterResolver(
<<<<<<< HEAD
      FLAGS.tpu, vms=FLAGS.vm, tpuvm_mode=tpuvm_mode)
=======
      FLAGS.tpu, vms=FLAGS.vm, tpuvm_mode=FLAGS.tpuvm_mode)
>>>>>>> 0dc8c4e1
  cluster = cluster_resolver.get_cluster()
  executor = DistributedExecutor(
      cluster,
      docker_container=FLAGS.docker_container,
      docker_image=FLAGS.docker_image,
      docker_run_flags=FLAGS.docker_run_flag,
      conda_env=FLAGS.conda_env,
      env_vars=FLAGS.env,
<<<<<<< HEAD
      tpuvm_mode=tpuvm_mode)
=======
      tpuvm_mode=FLAGS.tpuvm_mode)
>>>>>>> 0dc8c4e1
  executor.run(FLAGS.positional)<|MERGE_RESOLUTION|>--- conflicted
+++ resolved
@@ -603,11 +603,7 @@
 
   # Resolve VM and TPU clusters.
   cluster_resolver = ClusterResolver(
-<<<<<<< HEAD
       FLAGS.tpu, vms=FLAGS.vm, tpuvm_mode=tpuvm_mode)
-=======
-      FLAGS.tpu, vms=FLAGS.vm, tpuvm_mode=FLAGS.tpuvm_mode)
->>>>>>> 0dc8c4e1
   cluster = cluster_resolver.get_cluster()
   executor = DistributedExecutor(
       cluster,
@@ -616,9 +612,5 @@
       docker_run_flags=FLAGS.docker_run_flag,
       conda_env=FLAGS.conda_env,
       env_vars=FLAGS.env,
-<<<<<<< HEAD
       tpuvm_mode=tpuvm_mode)
-=======
-      tpuvm_mode=FLAGS.tpuvm_mode)
->>>>>>> 0dc8c4e1
   executor.run(FLAGS.positional)